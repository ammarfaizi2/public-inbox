--- conflicted
+++ resolved
@@ -137,8 +137,6 @@
 	is($all, join('', @ref), 'qx returned array when wanted');
 	my $nl = scalar @ref;
 	ok($nl > 1, "qx returned array length of $nl");
-<<<<<<< HEAD
-=======
 }
 
 {
@@ -162,7 +160,6 @@
 	ok(!$close_err, 'close clobbered $? on empty output');
 	ok($close_ret, 'close returned error on empty output');
 	is($git->err, '', 'no stderr output');
->>>>>>> 6cdb0221
 }
 
 done_testing();