--- conflicted
+++ resolved
@@ -32,11 +32,8 @@
 # MakeMaker only seems to support manpage sections 1 and 3...
 m1 =
 m1 += public-inbox-compact
-<<<<<<< HEAD
 m1 += public-inbox-convert
-=======
 m1 += public-inbox-edit
->>>>>>> 3fd2143e
 m1 += public-inbox-httpd
 m1 += public-inbox-index
 m1 += public-inbox-mda
