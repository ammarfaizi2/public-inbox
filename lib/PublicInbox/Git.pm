# Copyright (C) 2014-2015 all contributors <meta@public-inbox.org>
# License: GPLv2 or later (https://www.gnu.org/licenses/gpl-2.0.txt)
#
# Used to read files from a git repository without excessive forking.
# Used in our web interfaces as well as our -nntpd server.
# This is based on code in Git.pm which is GPLv2+, but modified to avoid
# dependence on environment variables for compatibility with mod_perl.
# There are also API changes to simplify our usage and data set.
package PublicInbox::Git;
use strict;
use warnings;
use POSIX qw(dup2);
require IO::Handle;
use PublicInbox::Spawn qw(spawn popen_rd);
use IO::File;
use Fcntl qw(:seek);

# Documentation/SubmittingPatches recommends 12 (Linux v4.4)
my $abbrev = `git config core.abbrev` || 12;

sub abbrev { "--abbrev=$abbrev" }

sub new {
	my ($class, $git_dir) = @_;
	bless { git_dir => $git_dir, err => IO::File->new_tmpfile }, $class
}

sub err_begin ($) {
	my $err = $_[0]->{err};
	sysseek($err, 0, SEEK_SET) or die "sysseek failed: $!";
	truncate($err, 0) or die "truncate failed: $!";
	my $ret = fileno($err);
	defined $ret or die "fileno failed: $!";
	$ret;
}

sub err ($) {
	my $err = $_[0]->{err};
	sysseek($err, 0, SEEK_SET) or die "sysseek failed: $!";
	defined(sysread($err, my $buf, -s $err)) or die "sysread failed: $!";
	sysseek($err, 0, SEEK_SET) or die "sysseek failed: $!";
	truncate($err, 0) or die "truncate failed: $!";
	$buf;
}

sub _bidi_pipe {
	my ($self, $batch, $in, $out, $pid) = @_;
	return if $self->{$pid};
	my ($in_r, $in_w, $out_r, $out_w);

	pipe($in_r, $in_w) or fail($self, "pipe failed: $!");
	pipe($out_r, $out_w) or fail($self, "pipe failed: $!");

	my @cmd = ('git', "--git-dir=$self->{git_dir}", qw(cat-file), $batch);
	my $redir = { 0 => fileno($out_r), 1 => fileno($in_w) };
	my $p = spawn(\@cmd, undef, $redir);
	defined $p or fail($self, "spawn failed: $!");
	$self->{$pid} = $p;
	$out_w->autoflush(1);
	$self->{$out} = $out_w;
	$self->{$in} = $in_r;
}

<<<<<<< HEAD
sub cat_file {
	my ($self, $obj, $ref) = @_;

	batch_prepare($self);
=======
sub cat_file_begin {
	my ($self, $obj) = @_;
	$self->_bidi_pipe(qw(--batch in out pid));
>>>>>>> 6cdb0221
	$self->{out}->print($obj, "\n") or fail($self, "write error: $!");

	my $in = $self->{in};
	local $/ = "\n";
	my $head = $in->getline;
	$head =~ / missing$/ and return undef;
	$head =~ /^([0-9a-f]{40}) (\S+) (\d+)$/ or
		fail($self, "Unexpected result from git cat-file: $head");

	($in, $1, $2, $3);
}

sub cat_file_finish {
	my ($self, $left) = @_;
	my $max = 8192;
	my $in = $self->{in};
	my $buf;
	while ($left > 0) {
		my $r = read($in, $buf, $left > $max ? $max : $left);
		defined($r) or fail($self, "read failed: $!");
		$r == 0 and fail($self, 'exited unexpectedly');
		$left -= $r;
	}

	my $r = read($in, $buf, 1);
	defined($r) or fail($self, "read failed: $!");
	fail($self, 'newline missing after blob') if ($r != 1 || $buf ne "\n");
}

sub cat_file {
	my ($self, $obj, $ref) = @_;

	my ($in, $hex, $type, $size) = $self->cat_file_begin($obj);
	return unless $in;
	my $ref_type = $ref ? ref($ref) : '';

	my $rv;
	my $left = $size;
	$$ref = $size if ($ref_type eq 'SCALAR');
	my $cb_err;

	if ($ref_type eq 'CODE') {
		$rv = eval { $ref->($in, \$left, $type, $hex) };
		$cb_err = $@;
	} else {
		my $offset = 0;
		my $buf = '';
		while ($left > 0) {
			my $r = read($in, $buf, $left, $offset);
			defined($r) or fail($self, "read failed: $!");
			$r == 0 and fail($self, 'exited unexpectedly');
			$left -= $r;
			$offset += $r;
		}
		$rv = \$buf;
	}
	$self->cat_file_finish($left);
	die $cb_err if $cb_err;

	$rv;
}

sub batch_prepare ($) { _bidi_pipe($_[0], qw(--batch in out pid)) }

sub check {
	my ($self, $obj) = @_;
	$self->_bidi_pipe(qw(--batch-check in_c out_c pid_c));
	$self->{out_c}->print($obj, "\n") or fail($self, "write error: $!");
	local $/ = "\n";
	chomp(my $line = $self->{in_c}->getline);
	my ($hex, $type, $size) = split(' ', $line);
	return if $type eq 'missing';
	($hex, $type, $size);
}

sub _destroy {
	my ($self, $in, $out, $pid) = @_;
	my $p = delete $self->{$pid} or return;
	foreach my $f ($in, $out) {
		delete $self->{$f};
	}
	waitpid $p, 0;
}

sub fail {
	my ($self, $msg) = @_;
	cleanup($self);
	die $msg;
}

sub popen {
	my ($self, @cmd) = @_;
	my $cmd = [ 'git', "--git-dir=$self->{git_dir}" ];
	my ($env, $opt);
	if (ref $cmd[0]) {
		push @$cmd, @{$cmd[0]};
		$env = $cmd[1];
		$opt = $cmd[2];
	} else {
		push @$cmd, @cmd;
	}
	popen_rd($cmd, $env, $opt);
}

sub qx {
	my ($self, @cmd) = @_;
	my $fh = $self->popen(@cmd);
	return <$fh> if wantarray;
	local $/;
	<$fh>
}

sub qx {
	my ($self, @cmd) = @_;
	my $fh = $self->popen(@cmd);
	defined $fh or return;
	local $/ = "\n";
	return <$fh> if wantarray;
	local $/;
	<$fh>
}

sub cleanup {
	my ($self) = @_;
	_destroy($self, qw(in out pid));
	_destroy($self, qw(in_c out_c pid_c));
}

sub DESTROY { cleanup(@_) }

1;
__END__
=pod

=head1 NAME

PublicInbox::Git - git wrapper

=head1 VERSION

version 1.0

=head1 SYNOPSIS

	use PublicInbox::Git;
	chomp(my $git_dir = `git rev-parse --git-dir`);
	$git_dir or die "GIT_DIR= must be specified\n";
	my $git = PublicInbox::Git->new($git_dir);

=head1 DESCRIPTION

Unstable API outside of the L</new> method.
It requires L<git(1)> to be installed.

=head1 METHODS

=cut

=head2 new

	my $git = PublicInbox::Git->new($git_dir);

Initialize a new PublicInbox::Git object for use with L<PublicInbox::Import>
This is the only public API method we support.  Everything else
in this module is subject to change.

=head1 SEE ALSO

L<Git>, L<PublicInbox::Import>

=head1 CONTACT

All feedback welcome via plain-text mail to L<mailto:meta@public-inbox.org>

The mail archives are hosted at L<https://public-inbox.org/meta/>

=head1 COPYRIGHT

Copyright (C) 2016 all contributors L<mailto:meta@public-inbox.org>

License: AGPL-3.0+ L<http://www.gnu.org/licenses/agpl-3.0.txt>

=cut<|MERGE_RESOLUTION|>--- conflicted
+++ resolved
@@ -61,16 +61,9 @@
 	$self->{$in} = $in_r;
 }
 
-<<<<<<< HEAD
-sub cat_file {
-	my ($self, $obj, $ref) = @_;
-
-	batch_prepare($self);
-=======
 sub cat_file_begin {
 	my ($self, $obj) = @_;
 	$self->_bidi_pipe(qw(--batch in out pid));
->>>>>>> 6cdb0221
 	$self->{out}->print($obj, "\n") or fail($self, "write error: $!");
 
 	my $in = $self->{in};
@@ -178,14 +171,6 @@
 sub qx {
 	my ($self, @cmd) = @_;
 	my $fh = $self->popen(@cmd);
-	return <$fh> if wantarray;
-	local $/;
-	<$fh>
-}
-
-sub qx {
-	my ($self, @cmd) = @_;
-	my $fh = $self->popen(@cmd);
 	defined $fh or return;
 	local $/ = "\n";
 	return <$fh> if wantarray;
