# Copyright (C) 2015-2018 all contributors <meta@public-inbox.org>
# License: AGPL-3.0+ <https://www.gnu.org/licenses/agpl-3.0.txt>
#
# Each instance of this represents a NNTP client socket
package PublicInbox::NNTP;
use strict;
use warnings;
use base qw(Danga::Socket);
use fields qw(nntpd article rbuf ng long_res);
use PublicInbox::Search;
use PublicInbox::Msgmap;
use PublicInbox::MID qw(mid_escape);
use PublicInbox::Git;
require PublicInbox::EvCleanup;
use Email::Simple;
use POSIX qw(strftime);
use Time::HiRes qw(clock_gettime CLOCK_MONOTONIC);
use Digest::SHA qw(sha1_hex);
use Time::Local qw(timegm timelocal);
use constant {
	r501 => '501 command syntax error',
	r221 => '221 Header follows',
	r224 => '224 Overview information follows (multi-line)',
	r225 =>	'225 Headers follow (multi-line)',
	r430 => '430 No article with that message-id',
	long_response_limit => 0xffffffff,
};

sub now () { clock_gettime(CLOCK_MONOTONIC) };

my @OVERVIEW = qw(Subject From Date Message-ID References);
my $OVERVIEW_FMT = join(":\r\n", @OVERVIEW, qw(Bytes Lines)) . ":\r\n";
my $LIST_HEADERS = join("\r\n", @OVERVIEW,
			qw(:bytes :lines Xref To Cc)) . "\r\n";

# disable commands with easy DoS potential:
my %DISABLED; # = map { $_ => 1 } qw(xover list_overview_fmt newnews xhdr);

my $EXPMAP; # fd -> [ idle_time, $self ]
my $expt;
our $EXPTIME = 180; # 3 minutes
my $nextt;

my $nextq = [];
sub next_tick () {
	$nextt = undef;
	my $q = $nextq;
	$nextq = [];
	foreach my $nntp (@$q) {
		# for request && response protocols, always finish writing
		# before finishing reading:
		if (my $long_cb = $nntp->{long_res}) {
			$nntp->write($long_cb);
		} elsif (&Danga::Socket::POLLIN & $nntp->{event_watch}) {
			event_read($nntp);
		}
	}
}

sub update_idle_time ($) {
	my ($self) = @_;
	my $fd = $self->{fd};
	defined $fd and $EXPMAP->{$fd} = [ now(), $self ];
}

sub expire_old () {
	my $now = now();
	my $exp = $EXPTIME;
	my $old = $now - $exp;
	my $nr = 0;
	my %new;
	while (my ($fd, $v) = each %$EXPMAP) {
		my ($idle_time, $nntp) = @$v;
		if ($idle_time < $old) {
			$nntp->close; # idempotent
		} else {
			++$nr;
			$new{$fd} = $v;
		}
	}
	$EXPMAP = \%new;
	if ($nr) {
		$expt = PublicInbox::EvCleanup::later(*expire_old);
	} else {
		$expt = undef;
		# noop to kick outselves out of the loop ASAP so descriptors
		# really get closed
		PublicInbox::EvCleanup::asap(sub {});
	}
}

sub new ($$$) {
	my ($class, $sock, $nntpd) = @_;
	my $self = fields::new($class);
	$self->SUPER::new($sock);
	$self->{nntpd} = $nntpd;
	res($self, '201 server ready - post via email');
	$self->{rbuf} = '';
	$self->watch_read(1);
	update_idle_time($self);
	$expt ||= PublicInbox::EvCleanup::later(*expire_old);
	$self;
}

sub args_ok ($$) {
	my ($cb, $argc) = @_;
	my $tot = prototype $cb;
	my ($nreq, undef) = split(';', $tot);
	$nreq = ($nreq =~ tr/$//) - 1;
	$tot = ($tot =~ tr/$//) - 1;
	($argc <= $tot && $argc >= $nreq);
}

# returns 1 if we can continue, 0 if not due to buffered writes or disconnect
sub process_line ($$) {
	my ($self, $l) = @_;
	my ($req, @args) = split(/\s+/, $l);
	return unless defined($req);
	$req = lc($req);
	$req = eval {
		no strict 'refs';
		$req = $DISABLED{$req} ? undef : *{'cmd_'.$req}{CODE};
	};
	return res($self, '500 command not recognized') unless $req;
	return res($self, r501) unless args_ok($req, scalar @args);

	my $res = eval { $req->($self, @args) };
	my $err = $@;
	if ($err && !$self->{closed}) {
		local $/ = "\n";
		chomp($l);
		err($self, 'error from: %s (%s)', $l, $err);
		$res = '503 program fault - command not performed';
	}
	return 0 unless defined $res;
	res($self, $res);
}

sub cmd_mode ($$) {
	my ($self, $arg) = @_;
	$arg = uc $arg;
	return r501 unless $arg eq 'READER';
	'201 Posting prohibited';
}

sub cmd_slave ($) { '202 slave status noted' }

sub cmd_xgtitle ($;$) {
	my ($self, $wildmat) = @_;
	more($self, '282 list of groups and descriptions follows');
	list_newsgroups($self, $wildmat);
	'.'
}

sub list_overview_fmt ($) {
	my ($self) = @_;
	do_more($self, $OVERVIEW_FMT);
}

sub list_headers ($;$) {
	my ($self) = @_;
	do_more($self, $LIST_HEADERS);
}

sub list_active ($;$) {
	my ($self, $wildmat) = @_;
	wildmat2re($wildmat);
	foreach my $ng (@{$self->{nntpd}->{grouplist}}) {
		$ng->{newsgroup} =~ $wildmat or next;
		group_line($self, $ng);
	}
}

sub list_active_times ($;$) {
	my ($self, $wildmat) = @_;
	wildmat2re($wildmat);
	foreach my $ng (@{$self->{nntpd}->{grouplist}}) {
		$ng->{newsgroup} =~ $wildmat or next;
		my $c = eval { $ng->mm->created_at } || time;
		more($self, "$ng->{newsgroup} $c $ng->{-primary_address}");
	}
}

sub list_newsgroups ($;$) {
	my ($self, $wildmat) = @_;
	wildmat2re($wildmat);
	foreach my $ng (@{$self->{nntpd}->{grouplist}}) {
		$ng->{newsgroup} =~ $wildmat or next;
		my $d = $ng->description;
		more($self, "$ng->{newsgroup} $d");
	}
}

# LIST SUBSCRIPTIONS, DISTRIB.PATS are not supported
sub cmd_list ($;$$) {
	my ($self, @args) = @_;
	if (scalar @args) {
		my $arg = shift @args;
		$arg =~ tr/A-Z./a-z_/;
		$arg = "list_$arg";
		return r501 if $DISABLED{$arg};

		$arg = eval {
			no strict 'refs';
			*{$arg}{CODE};
		};
		return r501 unless $arg && args_ok($arg, scalar @args);
		more($self, '215 information follows');
		$arg->($self, @args);
	} else {
		more($self, '215 list of newsgroups follows');
		foreach my $ng (@{$self->{nntpd}->{grouplist}}) {
			group_line($self, $ng);
		}
	}
	'.'
}

sub cmd_listgroup ($;$) {
	my ($self, $group) = @_;
	if (defined $group) {
		my $res = cmd_group($self, $group);
		return $res if ($res !~ /\A211 /);
		more($self, $res);
	}

	$self->{ng} or return '412 no newsgroup selected';
	my $n = 0;
	long_response($self, sub {
		my $ary = $self->{ng}->mm->ids_after(\$n);
		scalar @$ary or return;
		more($self, join("\r\n", @$ary));
		1;
	});
}

sub parse_time ($$;$) {
	my ($date, $time, $gmt) = @_;
	my ($hh, $mm, $ss) = unpack('A2A2A2', $time);
	if (defined $gmt) {
		$gmt =~ /\A(?:UTC|GMT)\z/i or die "GM invalid: $gmt";
		$gmt = 1;
	}
	my @now = $gmt ? gmtime : localtime;
	my ($YYYY, $MM, $DD);
	if (length($date) == 8) { # RFC 3977 allows YYYYMMDD
		($YYYY, $MM, $DD) = unpack('A4A2A2', $date);
	} else { # legacy clients send YYMMDD
		($YYYY, $MM, $DD) = unpack('A2A2A2', $date);
		my $cur_year = $now[5] + 1900;
		if ($YYYY > $cur_year) {
			$YYYY += int($cur_year / 1000) * 1000 - 100;
		}
	}
	if ($gmt) {
		timegm($ss, $mm, $hh, $DD, $MM - 1, $YYYY);
	} else {
		timelocal($ss, $mm, $hh, $DD, $MM - 1, $YYYY);
	}
}

sub group_line ($$) {
	my ($self, $ng) = @_;
	my ($min, $max) = $ng->mm->minmax;
	more($self, "$ng->{newsgroup} $max $min n") if defined $min && defined $max;
}

sub cmd_newgroups ($$$;$$) {
	my ($self, $date, $time, $gmt, $dists) = @_;
	my $ts = eval { parse_time($date, $time, $gmt) };
	return r501 if $@;

	# TODO dists
	more($self, '231 list of new newsgroups follows');
	foreach my $ng (@{$self->{nntpd}->{grouplist}}) {
		my $c = eval { $ng->mm->created_at } || 0;
		next unless $c > $ts;
		group_line($self, $ng);
	}
	'.'
}

sub wildmat2re (;$) {
	return $_[0] = qr/.*/ if (!defined $_[0] || $_[0] eq '*');
	my %keep;
	my $salt = rand;
	my $tmp = $_[0];

	$tmp =~ s#(?<!\\)\[(.+)(?<!\\)\]#
		my $orig = $1;
		my $key = sha1_hex($orig . $salt);
		$orig =~ s/([^\w\-])+/\Q$1/g;
		$keep{$key} = $orig;
		$key
		#gex;
	my %map = ('*' => '.*', '?' => '.' );
	$tmp =~ s#(?<!\\)([^\w\\])#$map{$1} || "\Q$1"#ge;
	if (scalar %keep) {
		$tmp =~ s#([a-f0-9]{40})#
			my $orig = $keep{$1};
			defined $orig ? $orig : $1;
			#ge;
	}
	$_[0] = qr/\A$tmp\z/;
}

sub ngpat2re (;$) {
	return $_[0] = qr/\A\z/ unless defined $_[0];
	my %map = ('*' => '.*', ',' => '|');
	$_[0] =~ s!(.)!$map{$1} || "\Q$1"!ge;
	$_[0] = qr/\A(?:$_[0])\z/;
}

sub cmd_newnews ($$$$;$$) {
	my ($self, $newsgroups, $date, $time, $gmt, $dists) = @_;
	my $ts = eval { parse_time($date, $time, $gmt) };
	return r501 if $@;
	more($self, '230 list of new articles by message-id follows');
	my ($keep, $skip) = split('!', $newsgroups, 2);
	ngpat2re($keep);
	ngpat2re($skip);
	my @srch;
	foreach my $ng (@{$self->{nntpd}->{grouplist}}) {
		$ng->{newsgroup} =~ $keep or next;
		$ng->{newsgroup} =~ $skip and next;
		my $srch = $ng->search or next;
		push @srch, $srch;
	};
	return '.' unless @srch;

	my $prev = 0;
	long_response($self, sub {
		my $srch = $srch[0];
<<<<<<< HEAD
		my $msgs = $srch->query_ts($ts, $prev);
		if (scalar @$msgs) {
=======
		my $res = $srch->query_ts($ts, $opts);
		my $msgs = $res->{msgs};
		if (my $nr = scalar @$msgs) {
>>>>>>> 119463b3
			more($self, '<' .
				join(">\r\n<", map { $_->mid } @$msgs ).
				'>');
			$prev = $msgs->[-1]->{num};
		} else {
			shift @srch;
			if (@srch) { # continue onto next newsgroup
				$prev = 0;
				return 1;
			} else { # break out of the long response.
				return;
			}
		}
	});
}

sub cmd_group ($$) {
	my ($self, $group) = @_;
	my $no_such = '411 no such news group';
	my $ng = $self->{nntpd}->{groups}->{$group} or return $no_such;

	$self->{ng} = $ng;
	my ($min, $max) = $ng->mm->minmax;
	$min ||= 0;
	$max ||= 0;
	$self->{article} = $min;
	my $est_size = $max - $min;
	"211 $est_size $min $max $group";
}

sub article_adj ($$) {
	my ($self, $off) = @_;
	my $ng = $self->{ng} or return '412 no newsgroup selected';

	my $n = $self->{article};
	defined $n or return '420 no current article has been selected';

	$n += $off;
	my $mid = $ng->mm->mid_for($n);
	unless ($mid) {
		$n = $off > 0 ? 'next' : 'previous';
		return "421 no $n article in this group";
	}
	$self->{article} = $n;
	"223 $n <$mid> article retrieved - request text separately";
}

sub cmd_next ($) { article_adj($_[0], 1) }
sub cmd_last ($) { article_adj($_[0], -1) }

# We want to encourage using email and CC-ing everybody involved to avoid
# the single-point-of-failure a single server provides.
sub cmd_post ($) {
	my ($self) = @_;
	my $ng = $self->{ng};
	$ng ? "440 mailto:$ng->{-primary_address} to post"
		: '440 posting not allowed'
}

sub cmd_quit ($) {
	my ($self) = @_;
	res($self, '205 closing connection - goodbye!');
	$self->close;
	undef;
}

sub header_append ($$$) {
	my ($hdr, $k, $v) = @_;
	my @v = $hdr->header($k);
	foreach (@v) {
		return if $v eq $_;
	}
	$hdr->header_set($k, @v, $v);
}

sub xref ($$$$) {
	my ($self, $ng, $n, $mid) = @_;
	my $ret = "$ng->{domain} $ng->{newsgroup}:$n";

	# num_for is pretty cheap and sometimes we'll lookup the existence
	# of an article without getting even the OVER info.  In other words,
	# I'm not sure if its worth optimizing by scanning To:/Cc: and
	# PublicInbox::ExtMsg on the PSGI end is just as expensive
	foreach my $other (@{$self->{nntpd}->{grouplist}}) {
		next if $ng eq $other;
		my $num = eval { $other->mm->num_for($mid) } or next;
		$ret .= " $other->{newsgroup}:$num";
	}
	$ret;
}

sub set_nntp_headers ($$$$$) {
	my ($self, $hdr, $ng, $n, $mid) = @_;

	# clobber some
	my $xref = xref($self, $ng, $n, $mid);
	$hdr->header_set('Xref', $xref);
	$xref =~ s/:\d+//g;
	$hdr->header_set('Newsgroups', (split(/ /, $xref, 2))[1]);
	header_append($hdr, 'List-Post', "<mailto:$ng->{-primary_address}>");
	if (my $url = $ng->base_url) {
		$mid = mid_escape($mid);
		header_append($hdr, 'Archived-At', "<$url$mid/>");
		header_append($hdr, 'List-Archive', "<$url>");
	}
}

sub art_lookup ($$$) {
	my ($self, $art, $set_headers) = @_;
	my $ng = $self->{ng};
	my ($n, $mid);
	my $err;
	if (defined $art) {
		if ($art =~ /\A\d+\z/o) {
			$err = '423 no such article number in this group';
			$n = int($art);
			goto find_mid;
		} elsif ($art =~ /\A<([^>]+)>\z/) {
			$mid = $1;
			$err = r430;
			$n = $ng->mm->num_for($mid) if $ng;
			goto found if defined $n;
			foreach my $g (values %{$self->{nntpd}->{groups}}) {
				$n = $g->mm->num_for($mid);
				if (defined $n) {
					$ng = $g;
					goto found;
				}
			}
			return $err;
		} else {
			return r501;
		}
	} else {
		$err = '420 no current article has been selected';
		$n = $self->{article};
		defined $n or return $err;
find_mid:
		$ng or return '412 no newsgroup has been selected';
		$mid = $ng->mm->mid_for($n);
		defined $mid or return $err;
	}
found:
	my $smsg = $ng->search->{over_ro}->get_art($n) or return $err;
	my $msg = $ng->msg_by_smsg($smsg) or return $err;
	my $s = Email::Simple->new($msg);
	if ($set_headers) {
		set_nntp_headers($self, $s->header_obj, $ng, $n, $mid);

		# must be last
		$s->body_set('') if ($set_headers == 2);
	}
	[ $n, $mid, $s, $smsg->bytes, $smsg->lines, $ng ];
}

sub simple_body_write ($$) {
	my ($self, $s) = @_;
	my $body = $s->body;
	$s->body_set('');
	$body =~ s/^\./../smg;
	$body =~ s/(?<!\r)\n/\r\n/sg;
	do_more($self, $body);
	do_more($self, "\r\n") unless $body =~ /\r\n\z/s;
	'.'
}

sub set_art {
	my ($self, $art) = @_;
	$self->{article} = $art if defined $art && $art =~ /\A\d+\z/;
}

sub _header ($) {
	my $hdr = $_[0]->header_obj->as_string;
	utf8::encode($hdr);
	$hdr
}

sub cmd_article ($;$) {
	my ($self, $art) = @_;
	my $r = art_lookup($self, $art, 1);
	return $r unless ref $r;
	my ($n, $mid, $s) = @$r;
	set_art($self, $art);
	more($self, "220 $n <$mid> article retrieved - head and body follow");
	do_more($self, _header($s));
	do_more($self, "\r\n");
	simple_body_write($self, $s);
}

sub cmd_head ($;$) {
	my ($self, $art) = @_;
	my $r = art_lookup($self, $art, 2);
	return $r unless ref $r;
	my ($n, $mid, $s) = @$r;
	set_art($self, $art);
	more($self, "221 $n <$mid> article retrieved - head follows");
	do_more($self, _header($s));
	'.'
}

sub cmd_body ($;$) {
	my ($self, $art) = @_;
	my $r = art_lookup($self, $art, 0);
	return $r unless ref $r;
	my ($n, $mid, $s) = @$r;
	set_art($self, $art);
	more($self, "222 $n <$mid> article retrieved - body follows");
	simple_body_write($self, $s);
}

sub cmd_stat ($;$) {
	my ($self, $art) = @_;
	my $r = art_lookup($self, $art, 0);
	return $r unless ref $r;
	my ($n, $mid, undef) = @$r;
	set_art($self, $art);
	"223 $n <$mid> article retrieved - request text separately";
}

sub cmd_ihave ($) { '435 article not wanted - do not send it' }

sub cmd_date ($) { '111 '.strftime('%Y%m%d%H%M%S', gmtime(time)) }

sub cmd_help ($) {
	my ($self) = @_;
	more($self, '100 help text follows');
	'.'
}

sub get_range ($$) {
	my ($self, $range) = @_;
	my $ng = $self->{ng} or return '412 no news group has been selected';
	defined $range or return '420 No article(s) selected';
	my ($beg, $end);
	my ($min, $max) = $ng->mm->minmax;
	if ($range =~ /\A(\d+)\z/) {
		$beg = $end = $1;
	} elsif ($range =~ /\A(\d+)-\z/) {
		($beg, $end) = ($1, $max);
	} elsif ($range =~ /\A(\d+)-(\d+)\z/) {
		($beg, $end) = ($1, $2);
	} else {
		return r501;
	}
	$beg = $min if ($beg < $min);
	$end = $max if ($end > $max);
	return '420 No article(s) selected' if ($beg > $end);
	[ $beg, $end ];
}

sub long_response ($$) {
	my ($self, $cb) = @_;
	die "BUG: nested long response" if $self->{long_res};

	my $fd = $self->{fd};
	defined $fd or return;
	# make sure we disable reading during a long response,
	# clients should not be sending us stuff and making us do more
	# work while we are stream a response to them
	$self->watch_read(0);
	my $t0 = now();
	$self->{long_res} = sub {
<<<<<<< HEAD
		my $more = eval { $cb->() };
		if ($@ || $self->{closed}) {
=======
		# limit our own running time for fairness with other
		# clients and to avoid buffering too much:
		my $lim = 100;

		my $err;
		do {
			eval { $cb->(\$beg, \$lim) };
		} until (($err = $@) || $self->{closed} ||
			 ++$beg > $end || --$lim < 0 ||
			 $self->{write_buf_size});

		if ($err || $self->{closed}) {
>>>>>>> 119463b3
			$self->{long_res} = undef;

			if ($@) {
				err($self,
				    "%s during long response[$fd] - %0.6f",
				    $@, now() - $t0);
			}
			if ($self->{closed}) {
				out($self, " deferred[$fd] aborted - %0.6f",
				           now() - $t0);
			} else {
				update_idle_time($self);
				$self->watch_read(1);
			}
<<<<<<< HEAD
		} elsif ($more) { # $self->{write_buf_size}:
=======
		} elsif ($lim < 0 || $self->{write_buf_size}) {
>>>>>>> 119463b3
			# no recursion, schedule another call ASAP
			# but only after all pending writes are done
			update_idle_time($self);

			push @$nextq, $self;
			$nextt ||= PublicInbox::EvCleanup::asap(*next_tick);
		} else { # all done!
			$self->{long_res} = undef;
			$self->watch_read(1);
			res($self, '.');
			out($self, " deferred[$fd] done - %0.6f", now() - $t0);
		}
	};
	$self->{long_res}->(); # kick off!
	undef;
}

sub hdr_message_id ($$$) { # optimize XHDR Message-ID [range] for slrnpull.
	my ($self, $xhdr, $range) = @_;

	if (defined $range && $range =~ /\A<(.+)>\z/) { # Message-ID
		my ($ng, $n) = mid_lookup($self, $1);
		return r430 unless $n;
		hdr_mid_response($self, $xhdr, $ng, $n, $range, $range);
	} else { # numeric range
		$range = $self->{article} unless defined $range;
		my $r = get_range($self, $range);
		return $r unless ref $r;
		my $mm = $self->{ng}->mm;
		my ($beg, $end) = @$r;
		more($self, $xhdr ? r221 : r225);
		long_response($self, sub {
			my $r = $mm->msg_range(\$beg, $end);
			@$r or return;
			more($self, join("\r\n", map {
				"$_->[0] <$_->[1]>"
			} @$r));
			1;
		});
	}
}

sub mid_lookup ($$) {
	my ($self, $mid) = @_;
	my $self_ng = $self->{ng};
	if ($self_ng) {
		my $n = $self_ng->mm->num_for($mid);
		return ($self_ng, $n) if defined $n;
	}
	foreach my $ng (values %{$self->{nntpd}->{groups}}) {
		next if defined $self_ng && $ng eq $self_ng;
		my $n = $ng->mm->num_for($mid);
		return ($ng, $n) if defined $n;
	}
	(undef, undef);
}

sub hdr_xref ($$$) { # optimize XHDR Xref [range] for rtin
	my ($self, $xhdr, $range) = @_;

	if (defined $range && $range =~ /\A<(.+)>\z/) { # Message-ID
		my $mid = $1;
		my ($ng, $n) = mid_lookup($self, $mid);
		return r430 unless $n;
		hdr_mid_response($self, $xhdr, $ng, $n, $range,
				xref($self, $ng, $n, $mid));
	} else { # numeric range
		$range = $self->{article} unless defined $range;
		my $r = get_range($self, $range);
		return $r unless ref $r;
		my $ng = $self->{ng};
		my $mm = $ng->mm;
		my ($beg, $end) = @$r;
		more($self, $xhdr ? r221 : r225);
		long_response($self, sub {
			my $r = $mm->msg_range(\$beg, $end);
			@$r or return;
			more($self, join("\r\n", map {
				my $num = $_->[0];
				"$num ".xref($self, $ng, $num, $_->[1]);
			} @$r));
			1;
		});
	}
}

sub search_header_for {
	my ($srch, $num, $field) = @_;
	my $smsg = $srch->{over_ro}->get_art($num) or return;
	return PublicInbox::SearchMsg::date($smsg) if $field eq 'date';
	$smsg->{$field};
}

sub hdr_searchmsg ($$$$) {
	my ($self, $xhdr, $field, $range) = @_;
	if (defined $range && $range =~ /\A<(.+)>\z/) { # Message-ID
		my ($ng, $n) = mid_lookup($self, $1);
		return r430 unless defined $n;
		my $v = search_header_for($ng->search, $n, $field);
		hdr_mid_response($self, $xhdr, $ng, $n, $range, $v);
	} else { # numeric range
		$range = $self->{article} unless defined $range;
		my $srch = $self->{ng}->search;
		my $mm = $self->{ng}->mm;
		my $r = get_range($self, $range);
		return $r unless ref $r;
		my ($beg, $end) = @$r;
		more($self, $xhdr ? r221 : r225);
<<<<<<< HEAD
		my $cur = $beg;
		long_response($self, sub {
			my $msgs = $srch->query_xover($cur, $end);
			my $nr = scalar @$msgs or return;
=======
		my $off = 0;
		long_response($self, $beg, $end, sub {
			my ($i, $lim) = @_;
			my $res = $srch->query_xover($beg, $end, $off);
			my $msgs = $res->{msgs};
			my $nr = scalar @$msgs or return;
			$off += $nr;
			$$lim -= $nr;
>>>>>>> 119463b3
			my $tmp = '';
			foreach my $s (@$msgs) {
				$tmp .= $s->{num} . ' ' . $s->$field . "\r\n";
			}
			utf8::encode($tmp);
			do_more($self, $tmp);
			$cur = $msgs->[-1]->{num} + 1;
		});
	}
}

sub do_hdr ($$$;$) {
	my ($self, $xhdr, $header, $range) = @_;
	my $sub = lc $header;
	if ($sub eq 'message-id') {
		hdr_message_id($self, $xhdr, $range);
	} elsif ($sub eq 'xref') {
		hdr_xref($self, $xhdr, $range);
	} elsif ($sub =~ /\A(?:subject|references|date|from|to|cc|
				bytes|lines)\z/x) {
		hdr_searchmsg($self, $xhdr, $sub, $range);
	} elsif ($sub =~ /\A:(bytes|lines)\z/) {
		hdr_searchmsg($self, $xhdr, $1, $range);
	} else {
		$xhdr ? (r221 . "\r\n.") : "503 HDR not permitted on $header";
	}
}

# RFC 3977
sub cmd_hdr ($$;$) {
	my ($self, $header, $range) = @_;
	do_hdr($self, 0, $header, $range);
}

# RFC 2980
sub cmd_xhdr ($$;$) {
	my ($self, $header, $range) = @_;
	do_hdr($self, 1, $header, $range);
}

sub hdr_mid_prefix ($$$$$) {
	my ($self, $xhdr, $ng, $n, $mid) = @_;
	return $mid if $xhdr;

	# HDR for RFC 3977 users
	if (my $self_ng = $self->{ng}) {
		($self_ng eq $ng) ? $n : '0';
	} else {
		'0';
	}
}

sub hdr_mid_response ($$$$$$) {
	my ($self, $xhdr, $ng, $n, $mid, $v) = @_; # r: art_lookup result
	my $res = '';
	if ($xhdr) {
		$res .= r221 . "\r\n";
		$res .= "$mid $v\r\n";
	} else {
		$res .= r225 . "\r\n";
		my $pfx = hdr_mid_prefix($self, $xhdr, $ng, $n, $mid);
		$res .= "$pfx $v\r\n";
	}
	res($self, $res .= '.');
	undef;
}

sub cmd_xrover ($;$) {
	my ($self, $range) = @_;
	my $ng = $self->{ng} or return '412 no newsgroup selected';
	(defined $range && $range =~ /[<>]/) and
		return '420 No article(s) selected'; # no message IDs

	$range = $self->{article} unless defined $range;
	my $r = get_range($self, $range);
	return $r unless ref $r;
	my ($beg, $end) = @$r;
	my $mm = $ng->mm;
	my $srch = $ng->search;
	more($self, '224 Overview information follows');

	long_response($self, sub {
		my $h = search_header_for($srch, $beg, 'references');
		more($self, "$beg $h") if defined($h);
		$beg++ < $end;
	});
}

sub over_line ($$) {
	my ($num, $smsg) = @_;
	# n.b. field access and procedural calls can be
	# 10%-15% faster than OO method calls:
	my $s = join("\t", $num,
		$smsg->{subject},
		$smsg->{from},
		PublicInbox::SearchMsg::date($smsg),
		"<$smsg->{mid}>",
		$smsg->{references},
		$smsg->{bytes},
		$smsg->{lines});
	utf8::encode($s);
	$s
}

sub cmd_over ($;$) {
	my ($self, $range) = @_;
	if ($range && $range =~ /\A<(.+)>\z/) {
		my ($ng, $n) = mid_lookup($self, $1);
		defined $n or return r430;
		my $smsg = $ng->search->{over_ro}->get_art($n) or return r430;
		more($self, '224 Overview information follows (multi-line)');

		# Only set article number column if it's the current group
		my $self_ng = $self->{ng};
		$n = 0 if (!$self_ng || $self_ng ne $ng);
		more($self, over_line($n, $smsg));
		'.';
	} else {
		cmd_xover($self, $range);
	}
}

sub cmd_xover ($;$) {
	my ($self, $range) = @_;
	$range = $self->{article} unless defined $range;
	my $r = get_range($self, $range);
	return $r unless ref $r;
	my ($beg, $end) = @$r;
	more($self, "224 Overview information follows for $beg to $end");
	my $srch = $self->{ng}->search;
<<<<<<< HEAD
	my $cur = $beg;
	long_response($self, sub {
		my $msgs = $srch->query_xover($cur, $end);
		my $nr = scalar @$msgs or return;
=======
	my $off = 0;
	long_response($self, $beg, $end, sub {
		my ($i, $lim) = @_;
		my $res = $srch->query_xover($beg, $end, $off);
		my $msgs = $res->{msgs};
		my $nr = scalar @$msgs or return;
		$off += $nr;
		$$lim -= $nr;
>>>>>>> 119463b3

		# OVERVIEW.FMT
		more($self, join("\r\n", map {
			over_line($_->{num}, $_);
			} @$msgs));
		$cur = $msgs->[-1]->{num} + 1;
	});
}

sub cmd_xpath ($$) {
	my ($self, $mid) = @_;
	return r501 unless $mid =~ /\A<(.+)>\z/;
	$mid = $1;
	my @paths;
	foreach my $ng (values %{$self->{nntpd}->{groups}}) {
		my $n = $ng->mm->num_for($mid);
		push @paths, "$ng->{newsgroup}/$n" if defined $n;
	}
	return '430 no such article on server' unless @paths;
	'223 '.join(' ', @paths);
}

sub res ($$) {
	my ($self, $line) = @_;
	do_write($self, $line . "\r\n");
}

sub more ($$) {
	my ($self, $line) = @_;
	do_more($self, $line . "\r\n");
}

sub do_write ($$) {
	my ($self, $data) = @_;
	my $done = $self->write($data);
	return if $self->{closed};

	# Do not watch for readability if we have data in the queue,
	# instead re-enable watching for readability when we can
	$self->watch_read(0) if (!$done || $self->{long_res});

	$done;
}

sub err ($$;@) {
	my ($self, $fmt, @args) = @_;
	printf { $self->{nntpd}->{err} } $fmt."\n", @args;
}

sub out ($$;@) {
	my ($self, $fmt, @args) = @_;
	printf { $self->{nntpd}->{out} } $fmt."\n", @args;
}

use constant MSG_MORE => ($^O eq 'linux') ? 0x8000 : 0;

sub do_more ($$) {
	my ($self, $data) = @_;
	if (MSG_MORE && !$self->{write_buf_size}) {
		my $n = send($self->{sock}, $data, MSG_MORE);
		if (defined $n) {
			my $dlen = length($data);
			return 1 if $n == $dlen; # all done!
			$data = substr($data, $n, $dlen - $n);
		}
	}
	do_write($self, $data);
}

# callbacks for Danga::Socket

sub event_hup { $_[0]->close }
sub event_err { $_[0]->close }

sub event_write {
	my ($self) = @_;
	update_idle_time($self);
	# only continue watching for readability when we are done writing:
	if ($self->write(undef) == 1 && !$self->{long_res}) {
		$self->watch_read(1);
	}
}

sub event_read {
	my ($self) = @_;
	use constant LINE_MAX => 512; # RFC 977 section 2.3

	if (index($self->{rbuf}, "\n") < 0) {
		my $buf = $self->read(LINE_MAX) or return $self->close;
		$self->{rbuf} .= $$buf;
	}
	my $r = 1;
	while ($r > 0 && $self->{rbuf} =~ s/\A\s*([^\r\n]*)\r?\n//) {
		my $line = $1;
		return $self->close if $line =~ /[[:cntrl:]]/s;
		my $t0 = now();
		my $fd = $self->{fd};
		$r = eval { process_line($self, $line) };
		my $d = $self->{long_res} ?
			" deferred[$fd]" : '';
		out($self, "[$fd] %s - %0.6f$d", $line, now() - $t0);
	}

	return $self->close if $r < 0;
	my $len = length($self->{rbuf});
	return $self->close if ($len >= LINE_MAX);
	update_idle_time($self);
}

sub watch_read {
	my ($self, $bool) = @_;
	my $rv = $self->SUPER::watch_read($bool);
	if ($bool && index($self->{rbuf}, "\n") >= 0) {
		# Force another read if there is a pipelined request.
		# We don't know if the socket has anything for us to read,
		# and we must double-check again by the time the timer fires
		# in case we really did dispatch a read event and started
		# another long response.
		push @$nextq, $self;
		$nextt ||= PublicInbox::EvCleanup::asap(*next_tick);
	}
	$rv;
}

sub not_idle_long ($$) {
	my ($self, $now) = @_;
	defined(my $fd = $self->{fd}) or return;
	my $ary = $EXPMAP->{$fd} or return;
	my $exp_at = $ary->[0] + $EXPTIME;
	$exp_at > $now;
}

# for graceful shutdown in PublicInbox::Daemon:
sub busy {
	my ($self, $now) = @_;
	($self->{rbuf} ne '' || $self->{long_res} || $self->{write_buf_size} ||
	 not_idle_long($self, $now));
}

1;<|MERGE_RESOLUTION|>--- conflicted
+++ resolved
@@ -331,14 +331,8 @@
 	my $prev = 0;
 	long_response($self, sub {
 		my $srch = $srch[0];
-<<<<<<< HEAD
 		my $msgs = $srch->query_ts($ts, $prev);
 		if (scalar @$msgs) {
-=======
-		my $res = $srch->query_ts($ts, $opts);
-		my $msgs = $res->{msgs};
-		if (my $nr = scalar @$msgs) {
->>>>>>> 119463b3
 			more($self, '<' .
 				join(">\r\n<", map { $_->mid } @$msgs ).
 				'>');
@@ -601,23 +595,8 @@
 	$self->watch_read(0);
 	my $t0 = now();
 	$self->{long_res} = sub {
-<<<<<<< HEAD
 		my $more = eval { $cb->() };
 		if ($@ || $self->{closed}) {
-=======
-		# limit our own running time for fairness with other
-		# clients and to avoid buffering too much:
-		my $lim = 100;
-
-		my $err;
-		do {
-			eval { $cb->(\$beg, \$lim) };
-		} until (($err = $@) || $self->{closed} ||
-			 ++$beg > $end || --$lim < 0 ||
-			 $self->{write_buf_size});
-
-		if ($err || $self->{closed}) {
->>>>>>> 119463b3
 			$self->{long_res} = undef;
 
 			if ($@) {
@@ -632,11 +611,7 @@
 				update_idle_time($self);
 				$self->watch_read(1);
 			}
-<<<<<<< HEAD
 		} elsif ($more) { # $self->{write_buf_size}:
-=======
-		} elsif ($lim < 0 || $self->{write_buf_size}) {
->>>>>>> 119463b3
 			# no recursion, schedule another call ASAP
 			# but only after all pending writes are done
 			update_idle_time($self);
@@ -745,21 +720,10 @@
 		return $r unless ref $r;
 		my ($beg, $end) = @$r;
 		more($self, $xhdr ? r221 : r225);
-<<<<<<< HEAD
 		my $cur = $beg;
 		long_response($self, sub {
 			my $msgs = $srch->query_xover($cur, $end);
 			my $nr = scalar @$msgs or return;
-=======
-		my $off = 0;
-		long_response($self, $beg, $end, sub {
-			my ($i, $lim) = @_;
-			my $res = $srch->query_xover($beg, $end, $off);
-			my $msgs = $res->{msgs};
-			my $nr = scalar @$msgs or return;
-			$off += $nr;
-			$$lim -= $nr;
->>>>>>> 119463b3
 			my $tmp = '';
 			foreach my $s (@$msgs) {
 				$tmp .= $s->{num} . ' ' . $s->$field . "\r\n";
@@ -890,21 +854,10 @@
 	my ($beg, $end) = @$r;
 	more($self, "224 Overview information follows for $beg to $end");
 	my $srch = $self->{ng}->search;
-<<<<<<< HEAD
 	my $cur = $beg;
 	long_response($self, sub {
 		my $msgs = $srch->query_xover($cur, $end);
 		my $nr = scalar @$msgs or return;
-=======
-	my $off = 0;
-	long_response($self, $beg, $end, sub {
-		my ($i, $lim) = @_;
-		my $res = $srch->query_xover($beg, $end, $off);
-		my $msgs = $res->{msgs};
-		my $nr = scalar @$msgs or return;
-		$off += $nr;
-		$$lim -= $nr;
->>>>>>> 119463b3
 
 		# OVERVIEW.FMT
 		more($self, join("\r\n", map {
